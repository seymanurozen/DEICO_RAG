# Use an official Python base image with Ubuntu
FROM python:3.9-slim-buster

# Install necessary system packages
RUN apt-get update && \
    apt-get install -y curl unzip build-essential git

# Install Ollama
RUN curl -O https://ollama.ai/install.sh && \
    bash install.sh

# Set the working directory
WORKDIR /app

# Copy your application code to the container
COPY . /app

# Install Python dependencies
RUN pip install --no-cache-dir -r requirements.txt

<<<<<<< HEAD
# Copy in the source code
COPY . .
EXPOSE 8080
=======
# Expose the ports for Streamlit and Ollama
EXPOSE 8501 11434
>>>>>>> 4bb4c16e

# Start both Ollama and the Streamlit app
CMD ["bash", "-c", "ollama serve & streamlit run your_streamlit_app.py --server.port=8501 --server.address=0.0.0.0"]<|MERGE_RESOLUTION|>--- conflicted
+++ resolved
@@ -18,14 +18,8 @@
 # Install Python dependencies
 RUN pip install --no-cache-dir -r requirements.txt
 
-<<<<<<< HEAD
-# Copy in the source code
-COPY . .
-EXPOSE 8080
-=======
 # Expose the ports for Streamlit and Ollama
-EXPOSE 8501 11434
->>>>>>> 4bb4c16e
+EXPOSE 8501
 
 # Start both Ollama and the Streamlit app
 CMD ["bash", "-c", "ollama serve & streamlit run your_streamlit_app.py --server.port=8501 --server.address=0.0.0.0"]